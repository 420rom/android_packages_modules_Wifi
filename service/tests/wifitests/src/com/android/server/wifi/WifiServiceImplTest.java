--- conflicted
+++ resolved
@@ -27,7 +27,6 @@
 
 import static org.junit.Assert.assertEquals;
 import static org.junit.Assert.assertFalse;
-import static org.junit.Assert.assertNull;
 import static org.junit.Assert.assertTrue;
 import static org.mockito.Matchers.any;
 import static org.mockito.Matchers.anyString;
@@ -704,11 +703,8 @@
         // allow test to proceed without a permission check failure
         when(mSettingsStore.getLocationModeSetting(mContext))
                 .thenReturn(LOCATION_MODE_HIGH_ACCURACY);
-<<<<<<< HEAD
-=======
         when(mUserManager.hasUserRestriction(UserManager.DISALLOW_CONFIG_TETHERING))
                 .thenReturn(false);
->>>>>>> 0eeb07fc
         when(mWifiStateMachine.syncGetWifiApState()).thenReturn(WifiManager.WIFI_AP_STATE_DISABLED);
         mWifiServiceImpl.startLocalOnlyHotspot(mAppMessenger, mAppBinder);
     }
@@ -722,8 +718,6 @@
         doThrow(new SecurityException()).when(mContext)
                 .enforceCallingOrSelfPermission(eq(android.Manifest.permission.CHANGE_WIFI_STATE),
                                                 eq("WifiService"));
-<<<<<<< HEAD
-=======
         mWifiServiceImpl.startLocalOnlyHotspot(mAppMessenger, mAppBinder);
     }
 
@@ -747,46 +741,10 @@
     @Test(expected = SecurityException.class)
     public void testStartLocalOnlyHotspotThrowsSecurityExceptionWithoutLocationEnabled() {
         when(mSettingsStore.getLocationModeSetting(mContext)).thenReturn(LOCATION_MODE_OFF);
->>>>>>> 0eeb07fc
         mWifiServiceImpl.startLocalOnlyHotspot(mAppMessenger, mAppBinder);
     }
 
     /**
-<<<<<<< HEAD
-     * Verify that a call to startLocalOnlyHotspot throws a SecurityException if the caller does not
-     * have Location permission.
-     */
-    @Test(expected = SecurityException.class)
-    public void testStartLocalOnlyHotspotThrowsSecurityExceptionWithoutLocationPermission() {
-        when(mContext.getOpPackageName()).thenReturn(TEST_PACKAGE_NAME);
-        doThrow(new SecurityException())
-                .when(mWifiPermissionsUtil).enforceLocationPermission(eq(TEST_PACKAGE_NAME),
-                                                                      anyInt());
-        mWifiServiceImpl.startLocalOnlyHotspot(mAppMessenger, mAppBinder);
-    }
-
-    /**
-     * Verify that a call to startLocalOnlyHotspot throws a SecurityException if Location mode is
-     * disabled.
-     */
-    @Test(expected = SecurityException.class)
-    public void testStartLocalOnlyHotspotThrowsSecurityExceptionWithoutLocationEnabled() {
-        when(mSettingsStore.getLocationModeSetting(mContext)).thenReturn(LOCATION_MODE_OFF);
-        mWifiServiceImpl.startLocalOnlyHotspot(mAppMessenger, mAppBinder);
-    }
-
-    /**
-     * Only start LocalOnlyHotspot if we are not tethering.
-     */
-    @Test
-    public void testHotspotDoesNotStartWhenAlreadyTethering() {
-        when(mSettingsStore.getLocationModeSetting(mContext))
-                            .thenReturn(LOCATION_MODE_HIGH_ACCURACY);
-        when(mWifiStateMachine.syncGetWifiApState()).thenReturn(WifiManager.WIFI_AP_STATE_ENABLED);
-        WifiConfiguration hotspotConfig =
-                mWifiServiceImpl.startLocalOnlyHotspot(mAppMessenger, mAppBinder);
-        assertNull(hotspotConfig);
-=======
      * Only start LocalOnlyHotspot if we are not tethering.
      */
     @Test
@@ -810,7 +768,6 @@
         when(mWifiStateMachine.syncGetWifiApState()).thenReturn(WifiManager.WIFI_AP_STATE_ENABLED);
         int returnCode = mWifiServiceImpl.startLocalOnlyHotspot(mAppMessenger, mAppBinder);
         assertEquals(ERROR_TETHERING_DISALLOWED, returnCode);
->>>>>>> 0eeb07fc
     }
 
     /**
