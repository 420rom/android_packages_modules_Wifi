--- conflicted
+++ resolved
@@ -60,25 +60,14 @@
             "WifiEnterpriseConfiguration";
 
     private final Context mContext;
-<<<<<<< HEAD
-    private final WifiConfigStoreMigrationDataHolder mWifiConfigStoreMigrationDataHolder;
-=======
->>>>>>> c1816a4f
 
     /**
      * List of saved shared networks visible to all the users to be stored in the store file.
      */
     private List<WifiConfiguration> mConfigurations;
 
-<<<<<<< HEAD
-    NetworkListStoreData(Context context,
-            WifiConfigStoreMigrationDataHolder wifiOemConfigStoreMigrationDataHolder) {
-        mContext = context;
-        mWifiConfigStoreMigrationDataHolder = wifiOemConfigStoreMigrationDataHolder;
-=======
     NetworkListStoreData(Context context) {
         mContext = context;
->>>>>>> c1816a4f
     }
 
     @Override
@@ -96,11 +85,7 @@
             throws XmlPullParserException, IOException {
         // Check if we have data to migrate from OEM, if yes skip loading the section from the file.
         List<WifiConfiguration> oemMigratedConfigurations =
-<<<<<<< HEAD
-                mWifiConfigStoreMigrationDataHolder.getUserSavedNetworks();
-=======
                 storeMigrationDataHolder.getUserSavedNetworks();
->>>>>>> c1816a4f
         if (oemMigratedConfigurations != null) {
             Log.i(TAG, "Loading data from OEM migration hook");
             mConfigurations = oemMigratedConfigurations;
